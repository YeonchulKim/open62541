--- conflicted
+++ resolved
@@ -4,31 +4,6 @@
 lib_LTLIBRARIES = libopen62541.la
 lib_LTLIBRARIES: generate_types generate_namespace_0
 libopen62541_la_LDFLAGS = -avoid-version -no-undefined
-<<<<<<< HEAD
-libopen62541_la_SOURCES = opcua.c \
-			ua_basictypes.c \
-			ua_namespace_0.c \
-			util/ua_list.c \
-			util/ua_indexedList.c \
-			ua_transport.c \
-			ua_transport_binary.c \
-			ua_transport_binary_secure.c \
-			ua_namespace.c \
-			ua_services_attribute.c \
-			ua_services_session.c \
-			ua_services_discovery.c \
-			ua_services_securechannel.c \
-			ua_services_nodemanagement.c \
-			ua_services_view.c \
-			ua_application.c \
-			ua_xml.c\
-			ua_stack_session.c\
-			ua_stack_session_manager.c\
-			ua_stack_channel.c \
-			ua_stack_channel_manager.c \
-			ua_transport_connection_manager.c \
-			ua_transport_connection.c
-=======
 libopen62541_la_SOURCES = ua_types.c \
 						  ua_types_encoding_binary.c \
 						  ua_types_generated.c \
@@ -52,6 +27,12 @@
 						  ua_services_subscription.c\
 						  ua_services_monitoreditems.c\
 						  ua_application.c \
+			              ua_stack_session.c\
+			              ua_stack_session_manager.c\
+			              ua_stack_channel.c \
+						  ua_stack_channel_manager.c \
+						  ua_transport_connection_manager.c \
+						  ua_transport_connection.c\
 						  ua_xml.c
 ua_types.c: ua_namespace_0.h
 ua_namespace_0.h: ua_types_generated.h
@@ -61,7 +42,6 @@
 
 ua_namespace_0.c ua_namespace_0.h: $(SCHEMA_DIR)/NodeIds.csv $(TOOL_DIR)/generate_namespace.py
 	python $(TOOL_DIR)/generate_namespace.py $(SCHEMA_DIR)/NodeIds.csv ua_namespace_0
->>>>>>> 8046001c
 
 .PHONY: convenience-link clean-convenience-link
 
