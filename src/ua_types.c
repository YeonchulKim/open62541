/* This Source Code Form is subject to the terms of the Mozilla Public
 * License, v. 2.0. If a copy of the MPL was not distributed with this
 * file, You can obtain one at http://mozilla.org/MPL/2.0/. */

#include "ua_util.h"
#include "ua_types.h"
#include "ua_types_generated.h"
#include "ua_types_generated_handling.h"

#include "pcg_basic.h"
#include "libc_time.h"

/* Datatype Handling
 * -----------------
 * This file contains handling functions for the builtin types and functions
 * handling of structured types and arrays. These need type descriptions in a
 * UA_DataType structure. The UA_DataType structures as well as all non-builtin
 * datatypes are autogenerated. */

/* Global definition of NULL type instances. These are always zeroed out, as
 * mandated by the C/C++ standard for global values with no initializer. */
const UA_String UA_STRING_NULL = {0, NULL};
const UA_ByteString UA_BYTESTRING_NULL = {0, NULL};
const UA_Guid UA_GUID_NULL = {0, 0, 0, {0,0,0,0,0,0,0,0}};
const UA_NodeId UA_NODEID_NULL = {0, UA_NODEIDTYPE_NUMERIC, {0}};
const UA_ExpandedNodeId UA_EXPANDEDNODEID_NULL = {{0, UA_NODEIDTYPE_NUMERIC, {0}}, {0, NULL}, 0};

/* TODO: The standard-defined types are ordered. See if binary search is
 * more efficient. */
const UA_DataType *
UA_findDataType(const UA_NodeId *typeId) {
    if(typeId->identifierType != UA_NODEIDTYPE_NUMERIC ||
       typeId->namespaceIndex != 0)
        return NULL;
    for(size_t i = 0; i < UA_TYPES_COUNT; ++i) {
        if(UA_TYPES[i].typeId.identifier.numeric == typeId->identifier.numeric)
            return &UA_TYPES[i];
    }
    return NULL;
}

/***************************/
/* Random Number Generator */
/***************************/

static UA_THREAD_LOCAL pcg32_random_t UA_rng = PCG32_INITIALIZER;

void
UA_random_seed(u64 seed) {
    pcg32_srandom_r(&UA_rng, seed, (u64)UA_DateTime_now());
}

u32
UA_UInt32_random(void) {
    return (u32)pcg32_random_r(&UA_rng);
}

/*****************/
/* Builtin Types */
/*****************/

static void deleteMembers_noInit(void *p, const UA_DataType *type);
static UA_StatusCode copy_noInit(const void *src, void *dst, const UA_DataType *type);

UA_String
UA_String_fromChars(char const src[]) {
    UA_String str = UA_STRING_NULL;
    size_t length = strlen(src);
    if(length > 0) {
        str.data = (u8*)UA_malloc(length);
        if(!str.data)
            return str;
    } else {
        str.data = (u8*)UA_EMPTY_ARRAY_SENTINEL;
    }
    memcpy(str.data, src, length);
    str.length = length;
    return str;
}

bool
UA_String_equal(const UA_String *s1, const UA_String *s2) {
    if(s1->length != s2->length)
        return false;
    i32 is = memcmp((char const*)s1->data,
                    (char const*)s2->data, s1->length);
    return (is == 0) ? true : false;
}

static void
String_deleteMembers(UA_String *s, const UA_DataType *_) {
    UA_free((void*)((uintptr_t)s->data & ~(uintptr_t)UA_EMPTY_ARRAY_SENTINEL));
}

/* DateTime */
UA_DateTimeStruct
UA_DateTime_toStruct(UA_DateTime t) {
    /* Calculating the the milli-, micro- and nanoseconds */
    UA_DateTimeStruct dateTimeStruct;
    dateTimeStruct.nanoSec  = (u16)((t % 10) * 100);
    dateTimeStruct.microSec = (u16)((t % 10000) / 10);
    dateTimeStruct.milliSec = (u16)((t % 10000000) / 10000);

    /* Calculating the unix time with #include <time.h> */
    time_t secSinceUnixEpoch =
        (time_t)((t - UA_DATETIME_UNIX_EPOCH) / UA_SEC_TO_DATETIME);
    struct tm ts;
    memset(&ts, 0, sizeof(struct tm));
    __secs_to_tm(secSinceUnixEpoch, &ts);
    dateTimeStruct.sec    = (u16)ts.tm_sec;
    dateTimeStruct.min    = (u16)ts.tm_min;
    dateTimeStruct.hour   = (u16)ts.tm_hour;
    dateTimeStruct.day    = (u16)ts.tm_mday;
    dateTimeStruct.month  = (u16)(ts.tm_mon + 1);
    dateTimeStruct.year   = (u16)(ts.tm_year + 1900);
    return dateTimeStruct;
}

static void
printNumber(u16 n, u8 *pos, size_t digits) {
    for(size_t i = digits; i > 0; --i) {
        pos[i-1] = (u8)((n % 10) + '0');
        n = n / 10;
    }
}

UA_String
UA_DateTime_toString(UA_DateTime t) {
    UA_String str = UA_STRING_NULL;
    // length of the string is 31 (plus \0 at the end)
    if(!(str.data = (u8*)UA_malloc(32)))
        return str;
    str.length = 31;
    UA_DateTimeStruct tSt = UA_DateTime_toStruct(t);
    printNumber(tSt.month, str.data, 2);
    str.data[2] = '/';
    printNumber(tSt.day, &str.data[3], 2);
    str.data[5] = '/';
    printNumber(tSt.year, &str.data[6], 4);
    str.data[10] = ' ';
    printNumber(tSt.hour, &str.data[11], 2);
    str.data[13] = ':';
    printNumber(tSt.min, &str.data[14], 2);
    str.data[16] = ':';
    printNumber(tSt.sec, &str.data[17], 2);
    str.data[19] = '.';
    printNumber(tSt.milliSec, &str.data[20], 3);
    str.data[23] = '.';
    printNumber(tSt.microSec, &str.data[24], 3);
    str.data[27] = '.';
    printNumber(tSt.nanoSec, &str.data[28], 3);
    return str;
}

/* Guid */
bool
UA_Guid_equal(const UA_Guid *g1, const UA_Guid *g2) {
    if(memcmp(g1, g2, sizeof(UA_Guid)) == 0)
        return true;
    return false;
}

UA_Guid
UA_Guid_random(void) {
    UA_Guid result;
    result.data1 = (u32)pcg32_random_r(&UA_rng);
    u32 r = (u32)pcg32_random_r(&UA_rng);
    result.data2 = (u16) r;
    result.data3 = (u16) (r >> 16);
    r = (u32)pcg32_random_r(&UA_rng);
    result.data4[0] = (u8)r;
    result.data4[1] = (u8)(r >> 4);
    result.data4[2] = (u8)(r >> 8);
    result.data4[3] = (u8)(r >> 12);
    r = (u32)pcg32_random_r(&UA_rng);
    result.data4[4] = (u8)r;
    result.data4[5] = (u8)(r >> 4);
    result.data4[6] = (u8)(r >> 8);
    result.data4[7] = (u8)(r >> 12);
    return result;
}

/* ByteString */
UA_StatusCode
UA_ByteString_allocBuffer(UA_ByteString *bs, size_t length) {
    UA_ByteString_init(bs);
    if(length == 0)
        return UA_STATUSCODE_GOOD;
    if(!(bs->data = (u8*)UA_malloc(length)))
        return UA_STATUSCODE_BADOUTOFMEMORY;
    bs->length = length;
    return UA_STATUSCODE_GOOD;
}

/* NodeId */
static void
NodeId_deleteMembers(UA_NodeId *p, const UA_DataType *_) {
    switch(p->identifierType) {
    case UA_NODEIDTYPE_STRING:
    case UA_NODEIDTYPE_BYTESTRING:
        String_deleteMembers(&p->identifier.string, NULL);
        break;
    default: break;
    }
}

static UA_StatusCode
NodeId_copy(UA_NodeId const *src, UA_NodeId *dst, const UA_DataType *_) {
    UA_StatusCode retval = UA_STATUSCODE_GOOD;
    switch(src->identifierType) {
    case UA_NODEIDTYPE_NUMERIC:
        *dst = *src;
        return UA_STATUSCODE_GOOD;
    case UA_NODEIDTYPE_STRING:
        retval |= UA_String_copy(&src->identifier.string,
                                 &dst->identifier.string);
        break;
    case UA_NODEIDTYPE_GUID:
        retval |= UA_Guid_copy(&src->identifier.guid, &dst->identifier.guid);
        break;
    case UA_NODEIDTYPE_BYTESTRING:
        retval |= UA_ByteString_copy(&src->identifier.byteString,
                                     &dst->identifier.byteString);
        break;
    default:
        return UA_STATUSCODE_BADINTERNALERROR;
    }
    dst->namespaceIndex = src->namespaceIndex;
    dst->identifierType = src->identifierType;
    return retval;
}

bool
UA_NodeId_isNull(const UA_NodeId *p) {
    if(p->namespaceIndex != 0)
        return false;
    switch(p->identifierType) {
    case UA_NODEIDTYPE_NUMERIC:
        return (p->identifier.numeric == 0);
    case UA_NODEIDTYPE_GUID:
        return (p->identifier.guid.data1 == 0 &&
                p->identifier.guid.data2 == 0 &&
                p->identifier.guid.data3 == 0 &&
                p->identifier.guid.data4[0] == 0 &&
                p->identifier.guid.data4[1] == 0 &&
                p->identifier.guid.data4[2] == 0 &&
                p->identifier.guid.data4[3] == 0 &&
                p->identifier.guid.data4[4] == 0 &&
                p->identifier.guid.data4[5] == 0 &&
                p->identifier.guid.data4[6] == 0 &&
                p->identifier.guid.data4[7] == 0);
    default:
        break;
    }
    return (p->identifier.string.length == 0);
}

bool
UA_NodeId_equal(const UA_NodeId *n1, const UA_NodeId *n2) {
    if(n1->namespaceIndex != n2->namespaceIndex ||
       n1->identifierType!=n2->identifierType)
        return false;
    switch(n1->identifierType) {
    case UA_NODEIDTYPE_NUMERIC:
        if(n1->identifier.numeric == n2->identifier.numeric)
            return true;
        else
            return false;
    case UA_NODEIDTYPE_STRING:
        return UA_String_equal(&n1->identifier.string,
                               &n2->identifier.string);
    case UA_NODEIDTYPE_GUID:
        return UA_Guid_equal(&n1->identifier.guid,
                             &n2->identifier.guid);
    case UA_NODEIDTYPE_BYTESTRING:
        return UA_ByteString_equal(&n1->identifier.byteString,
                                   &n2->identifier.byteString);
    }
    return false;
}

/* FNV non-cryptographic hash function. See
 * https://en.wikipedia.org/wiki/Fowler%E2%80%93Noll%E2%80%93Vo_hash_function */
#define FNV_PRIME_32 16777619
static u32
fnv32(u32 fnv, const u8 *buf, size_t size) {
    for(size_t i = 0; i < size; ++i) {
        fnv = fnv ^ (buf[i]);
        fnv = fnv * FNV_PRIME_32;
    }
    return fnv;
}

u32
UA_NodeId_hash(const UA_NodeId *n) {
    switch(n->identifierType) {
    case UA_NODEIDTYPE_NUMERIC:
    default:
        return (u32)(n->namespaceIndex + (n->identifier.numeric * 2654435761)); /*  Knuth's multiplicative hashing */
    case UA_NODEIDTYPE_STRING:
    case UA_NODEIDTYPE_BYTESTRING:
        return fnv32(n->namespaceIndex, n->identifier.string.data, n->identifier.string.length);
    case UA_NODEIDTYPE_GUID:
        return fnv32(n->namespaceIndex, (const u8*)&n->identifier.guid, sizeof(UA_Guid));
    }
}

/* ExpandedNodeId */
static void
ExpandedNodeId_deleteMembers(UA_ExpandedNodeId *p, const UA_DataType *_) {
    NodeId_deleteMembers(&p->nodeId, _);
    String_deleteMembers(&p->namespaceUri, NULL);
}

static UA_StatusCode
ExpandedNodeId_copy(UA_ExpandedNodeId const *src, UA_ExpandedNodeId *dst,
                    const UA_DataType *_) {
    UA_StatusCode retval = NodeId_copy(&src->nodeId, &dst->nodeId, NULL);
    retval |= UA_String_copy(&src->namespaceUri, &dst->namespaceUri);
    dst->serverIndex = src->serverIndex;
    return retval;
}

/* ExtensionObject */
static void
ExtensionObject_deleteMembers(UA_ExtensionObject *p, const UA_DataType *_) {
    switch(p->encoding) {
    case UA_EXTENSIONOBJECT_ENCODED_NOBODY:
    case UA_EXTENSIONOBJECT_ENCODED_BYTESTRING:
    case UA_EXTENSIONOBJECT_ENCODED_XML:
        NodeId_deleteMembers(&p->content.encoded.typeId, NULL);
        String_deleteMembers(&p->content.encoded.body, NULL);
        break;
    case UA_EXTENSIONOBJECT_DECODED:
        if(p->content.decoded.data)
            UA_delete(p->content.decoded.data, p->content.decoded.type);
        break;
    default:
        break;
    }
}

static UA_StatusCode
ExtensionObject_copy(UA_ExtensionObject const *src, UA_ExtensionObject *dst,
                     const UA_DataType *_) {
    UA_StatusCode retval = UA_STATUSCODE_GOOD;
    switch(src->encoding) {
    case UA_EXTENSIONOBJECT_ENCODED_NOBODY:
    case UA_EXTENSIONOBJECT_ENCODED_BYTESTRING:
    case UA_EXTENSIONOBJECT_ENCODED_XML:
        dst->encoding = src->encoding;
        retval = NodeId_copy(&src->content.encoded.typeId,
                             &dst->content.encoded.typeId, NULL);
        retval |= UA_ByteString_copy(&src->content.encoded.body,
                                     &dst->content.encoded.body);
        break;
    case UA_EXTENSIONOBJECT_DECODED:
    case UA_EXTENSIONOBJECT_DECODED_NODELETE:
        if(!src->content.decoded.type || !src->content.decoded.data)
            return UA_STATUSCODE_BADINTERNALERROR;
        dst->encoding = UA_EXTENSIONOBJECT_DECODED;
        dst->content.decoded.type = src->content.decoded.type;
        retval = UA_Array_copy(src->content.decoded.data, 1,
            &dst->content.decoded.data, src->content.decoded.type);
        break;
    default:
        break;
    }
    return retval;
}

/* Variant */
static void
Variant_deletemembers(UA_Variant *p, const UA_DataType *_) {
    if(p->storageType != UA_VARIANT_DATA)
        return;
    if(p->type && p->data > UA_EMPTY_ARRAY_SENTINEL) {
        if(p->arrayLength == 0)
            p->arrayLength = 1;
        UA_Array_delete(p->data, p->arrayLength, p->type);
    }
    if((void*)p->arrayDimensions > UA_EMPTY_ARRAY_SENTINEL)
        UA_free(p->arrayDimensions);
}

static UA_StatusCode
Variant_copy(UA_Variant const *src, UA_Variant *dst, const UA_DataType *_) {
    size_t length = src->arrayLength;
    if(UA_Variant_isScalar(src))
        length = 1;
    UA_StatusCode retval = UA_Array_copy(src->data, length,
                                         &dst->data, src->type);
    if(retval != UA_STATUSCODE_GOOD)
        return retval;
    dst->arrayLength = src->arrayLength;
    dst->type = src->type;
    if(src->arrayDimensions) {
        retval = UA_Array_copy(src->arrayDimensions, src->arrayDimensionsSize,
            (void**)&dst->arrayDimensions, &UA_TYPES[UA_TYPES_INT32]);
        if(retval != UA_STATUSCODE_GOOD)
            return retval;
        dst->arrayDimensionsSize = src->arrayDimensionsSize;
    }
    return UA_STATUSCODE_GOOD;
}

void
UA_Variant_setScalar(UA_Variant *v, void * UA_RESTRICT p,
                     const UA_DataType *type) {
    UA_Variant_init(v);
    v->type = type;
    v->arrayLength = 0;
    v->data = p;
}

UA_StatusCode
UA_Variant_setScalarCopy(UA_Variant *v, const void *p,
                         const UA_DataType *type) {
    void *n = UA_malloc(type->memSize);
    if(!n)
        return UA_STATUSCODE_BADOUTOFMEMORY;
    UA_StatusCode retval = UA_copy(p, n, type);
    if(retval != UA_STATUSCODE_GOOD) {
        UA_free(n);
        //cppcheck-suppress memleak
        return retval;
    }
    UA_Variant_setScalar(v, n, type);
    //cppcheck-suppress memleak
    return UA_STATUSCODE_GOOD;
}

void UA_Variant_setArray(UA_Variant *v, void * UA_RESTRICT array,
                         size_t arraySize, const UA_DataType *type) {
    UA_Variant_init(v);
    v->data = array;
    v->arrayLength = arraySize;
    v->type = type;
}

UA_StatusCode
UA_Variant_setArrayCopy(UA_Variant *v, const void *array,
                        size_t arraySize, const UA_DataType *type) {
    UA_Variant_init(v);
    UA_StatusCode retval = UA_Array_copy(array, arraySize, &v->data, type);
    if(retval != UA_STATUSCODE_GOOD)
        return retval;
    v->arrayLength = arraySize;
    v->type = type;
    return UA_STATUSCODE_GOOD;
}

/* Test if a range is compatible with a variant. If yes, the following values
 * are set:
 * - total: how many elements are in the range
 * - block: how big is each contiguous block of elements in the variant that
 *   maps into the range
 * - stride: how many elements are between the blocks (beginning to beginning)
 * - first: where does the first block begin */
static UA_StatusCode
computeStrides(const UA_Variant *v, const UA_NumericRange range,
               size_t *total, size_t *block, size_t *stride, size_t *first) {
    /* Test for max array size */
#if(MAX_SIZE > 0xffffffff) /* 64bit only */
    if(v->arrayLength > UA_UINT32_MAX)
        return UA_STATUSCODE_BADINTERNALERROR;
#endif

    /* Test the integrity of the source variant dimensions, make dimensions
<<<<<<< HEAD
       vector of one dimension if none defined */
    u32 arrayLength = (u32)v->arrayLength;
    const u32 *dims = &arrayLength;
=======
     * vector of one dimension if none defined */
    UA_UInt32 arrayLength = (UA_UInt32)v->arrayLength;
    const UA_UInt32 *dims = &arrayLength;
>>>>>>> a195388b
    size_t dims_count = 1;
    if(v->arrayDimensionsSize > 0) {
        size_t elements = 1;
        dims_count = v->arrayDimensionsSize;
        dims = (u32*)v->arrayDimensions;
        for(size_t i = 0; i < dims_count; ++i)
            elements *= dims[i];
        if(elements != v->arrayLength)
            return UA_STATUSCODE_BADINTERNALERROR;
    }
    UA_assert(dims_count > 0);

    /* Test the integrity of the range and compute the max index used for every
     * dimension. The standard says in Part 4, Section 7.22:
     *
     * When reading a value, the indexes may not specify a range that is within
     * the bounds of the array. The Server shall return a partial result if some
     * elements exist within the range. */
    size_t count = 1;
    UA_UInt32 *realmax = UA_alloca(sizeof(UA_UInt32) * dims_count);
    if(range.dimensionsSize != dims_count)
        return UA_STATUSCODE_BADINDEXRANGENODATA;
    for(size_t i = 0; i < dims_count; ++i) {
        if(range.dimensions[i].min > range.dimensions[i].max)
            return UA_STATUSCODE_BADINDEXRANGEINVALID;
        if(range.dimensions[i].min >= dims[i])
            return UA_STATUSCODE_BADINDEXRANGENODATA;

        if(range.dimensions[i].max < dims[i])
            realmax[i] = range.dimensions[i].max;
        else
            realmax[i] = dims[i] - 1;

        count *= (realmax[i] - range.dimensions[i].min) + 1;
    }

    *total = count;

    /* Compute the stride length and the position of the first element */
    *block = count;           /* Assume the range describes the entire array. */
    *stride = v->arrayLength; /* So it can be copied as a contiguous block.   */
    *first = 0;
    size_t running_dimssize = 1;
    bool found_contiguous = false;
    for(size_t k = dims_count; k > 0;) {
        --k;
        size_t dimrange = 1 + realmax[k] - range.dimensions[k].min;
        if(!found_contiguous && dimrange != dims[k]) {
            /* Found the maximum block that can be copied contiguously */
            found_contiguous = true;
            *block = running_dimssize * dimrange;
            *stride = running_dimssize * dims[k];
        }
        *first += running_dimssize * range.dimensions[k].min;
        running_dimssize *= dims[k];
    }
    return UA_STATUSCODE_GOOD;
}

/* Is the type string-like? */
static bool
isStringLike(const UA_DataType *type) {
    if(type->membersSize == 1 && type->members[0].isArray &&
       type->members[0].namespaceZero &&
       type->members[0].memberTypeIndex == UA_TYPES_BYTE)
        return true;
    return false;
}

/* Returns the part of the string that lies within the rangedimension */
static UA_StatusCode
copySubString(const UA_String *src, UA_String *dst,
              const UA_NumericRangeDimension *dim) {
    if(dim->min > dim->max)
        return UA_STATUSCODE_BADINDEXRANGEINVALID;
    if(dim->min >= src->length)
        return UA_STATUSCODE_BADINDEXRANGENODATA;

    size_t length;
    if(dim->max < src->length)
       length = dim->max - dim->min + 1;
    else
        length = src->length - dim->min;

    UA_StatusCode retval = UA_ByteString_allocBuffer(dst, length);
    if(retval != UA_STATUSCODE_GOOD)
        return retval;

    memcpy(dst->data, &src->data[dim->min], length);
    return UA_STATUSCODE_GOOD;
}

UA_StatusCode
UA_Variant_copyRange(const UA_Variant *src, UA_Variant *dst,
                     const UA_NumericRange range) {
    bool isScalar = UA_Variant_isScalar(src);
    bool stringLike = isStringLike(src->type);
    UA_Variant arraySrc;

    /* Extract the range for copying at this level. The remaining range is dealt
     * with in the "scalar" type that may define an array by itself (string,
     * variant, ...). */
    UA_NumericRange thisrange, nextrange;
    UA_NumericRangeDimension scalarThisDimension = {0,0}; /* a single entry */
    if(isScalar) {
        /* Replace scalar src with array of length 1 */
        arraySrc = *src;
        arraySrc.arrayLength = 1;
        src = &arraySrc;
        /* Deal with all range dimensions within the scalar */
        thisrange.dimensions = &scalarThisDimension;
        thisrange.dimensionsSize = 1;
        nextrange = range;
    } else {
        /* Deal with as many range dimensions as possible right now */
        size_t dims = src->arrayDimensionsSize;
        if(dims == 0)
            dims = 1;
        if(dims > range.dimensionsSize)
            return UA_STATUSCODE_BADINDEXRANGEINVALID;
       thisrange = range;
       thisrange.dimensionsSize = dims;
       nextrange.dimensions = &range.dimensions[dims];
       nextrange.dimensionsSize = range.dimensionsSize - dims;
    }
        
    /* Compute the strides */
    size_t count, block, stride, first;
    UA_StatusCode retval = computeStrides(src, thisrange, &count,
                                          &block, &stride, &first);
    if(retval != UA_STATUSCODE_GOOD)
        return retval;

    /* Allocate the array */
    UA_Variant_init(dst);
    dst->data = UA_Array_new(count, src->type);
    if(!dst->data)
        return UA_STATUSCODE_BADOUTOFMEMORY;

    /* Copy the range */
    size_t block_count = count / block;
    size_t elem_size = src->type->memSize;
    uintptr_t nextdst = (uintptr_t)dst->data;
    uintptr_t nextsrc = (uintptr_t)src->data + (elem_size * first);
    if(nextrange.dimensionsSize == 0) {
        /* no nextrange */
        if(src->type->pointerFree) {
            for(size_t i = 0; i < block_count; ++i) {
                memcpy((void*)nextdst, (void*)nextsrc, elem_size * block);
                nextdst += block * elem_size;
                nextsrc += stride * elem_size;
            }
        } else {
            for(size_t i = 0; i < block_count; ++i) {
                for(size_t j = 0; j < block; ++j) {
                    retval = UA_copy((const void*)nextsrc,
                                     (void*)nextdst, src->type);
                    nextdst += elem_size;
                    nextsrc += elem_size;
                }
                nextsrc += (stride - block) * elem_size;
            }
        }
    } else {
        /* nextrange can only be used for variants and stringlike with remaining
         * range of dimension 1 */
        if(src->type != &UA_TYPES[UA_TYPES_VARIANT]) {
            if(!stringLike)
                retval = UA_STATUSCODE_BADINDEXRANGENODATA;
            if(nextrange.dimensionsSize != 1)
                retval = UA_STATUSCODE_BADINDEXRANGENODATA;
        }

        /* Copy the content */
        for(size_t i = 0; i < block_count; ++i) {
            for(size_t j = 0; j < block && retval == UA_STATUSCODE_GOOD; ++j) {
                if(stringLike)
                    retval = copySubString((const UA_String*)nextsrc,
                                           (UA_String*)nextdst,
                                           nextrange.dimensions);
                else
                    retval = UA_Variant_copyRange((const UA_Variant*)nextsrc,
                                                  (UA_Variant*)nextdst,
                                                  nextrange);
                nextdst += elem_size;
                nextsrc += elem_size;
            }
            nextsrc += (stride - block) * elem_size;
        }
    }

    /* Clean up if copying failed */
    if(retval != UA_STATUSCODE_GOOD) {
        UA_Array_delete(dst->data, count, src->type);
        dst->data = NULL;
        return retval;
    }

    /* Done if scalar */
    dst->type = src->type;
    if(isScalar)
        return retval;

    /* Copy array dimensions */
    dst->arrayLength = count;
    if(src->arrayDimensionsSize > 0) {
        dst->arrayDimensions =
            (u32*)UA_Array_new(thisrange.dimensionsSize, &UA_TYPES[UA_TYPES_UINT32]);
        if(!dst->arrayDimensions) {
            Variant_deletemembers(dst, NULL);
            return UA_STATUSCODE_BADOUTOFMEMORY;
        }
        dst->arrayDimensionsSize = thisrange.dimensionsSize;
        for(size_t k = 0; k < thisrange.dimensionsSize; ++k)
            dst->arrayDimensions[k] =
                thisrange.dimensions[k].max - thisrange.dimensions[k].min + 1;
    }
    return UA_STATUSCODE_GOOD;
}

/* TODO: Allow ranges to reach inside a scalars that are array-like, e.g.
 * variant and strings. This is already possible for reading... */
static UA_StatusCode
Variant_setRange(UA_Variant *v, void *array, size_t arraySize,
                 const UA_NumericRange range, bool copy) {
    /* Compute the strides */
    size_t count, block, stride, first;
    UA_StatusCode retval = computeStrides(v, range, &count,
                                          &block, &stride, &first);
    if(retval != UA_STATUSCODE_GOOD)
        return retval;
    if(count != arraySize)
        return UA_STATUSCODE_BADINDEXRANGEINVALID;

    /* Move/copy the elements */
    size_t block_count = count / block;
    size_t elem_size = v->type->memSize;
    uintptr_t nextdst = (uintptr_t)v->data + (first * elem_size);
    uintptr_t nextsrc = (uintptr_t)array;
    if(v->type->pointerFree || !copy) {
        for(size_t i = 0; i < block_count; ++i) {
            memcpy((void*)nextdst, (void*)nextsrc, elem_size * block);
            nextsrc += block * elem_size;
            nextdst += stride * elem_size;
        }
    } else {
        for(size_t i = 0; i < block_count; ++i) {
            for(size_t j = 0; j < block; ++j) {
                deleteMembers_noInit((void*)nextdst, v->type);
                retval |= UA_copy((void*)nextsrc, (void*)nextdst, v->type);
                nextdst += elem_size;
                nextsrc += elem_size;
            }
            nextdst += (stride - block) * elem_size;
        }
    }

    /* If members were moved, initialize original array to prevent reuse */
    if(!copy && !v->type->pointerFree)
        memset(array, 0, sizeof(elem_size)*arraySize);

    return retval;
}

UA_StatusCode
UA_Variant_setRange(UA_Variant *v, void * UA_RESTRICT array,
                    size_t arraySize, const UA_NumericRange range) {
    return Variant_setRange(v, array, arraySize, range, false);
}

UA_StatusCode
UA_Variant_setRangeCopy(UA_Variant *v, const void *array,
                        size_t arraySize, const UA_NumericRange range) {
    return Variant_setRange(v, (void*)(uintptr_t)array,
                            arraySize, range, true);
}

/* LocalizedText */
static void
LocalizedText_deleteMembers(UA_LocalizedText *p, const UA_DataType *_) {
    String_deleteMembers(&p->locale, NULL);
    String_deleteMembers(&p->text, NULL);
}

static UA_StatusCode
LocalizedText_copy(UA_LocalizedText const *src, UA_LocalizedText *dst,
                   const UA_DataType *_) {
    UA_StatusCode retval = UA_String_copy(&src->locale, &dst->locale);
    retval |= UA_String_copy(&src->text, &dst->text);
    return retval;
}

/* DataValue */
static void
DataValue_deleteMembers(UA_DataValue *p, const UA_DataType *_) {
    Variant_deletemembers(&p->value, NULL);
}

static UA_StatusCode
DataValue_copy(UA_DataValue const *src, UA_DataValue *dst,
               const UA_DataType *_) {
    memcpy(dst, src, sizeof(UA_DataValue));
    UA_Variant_init(&dst->value);
    UA_StatusCode retval = Variant_copy(&src->value, &dst->value, NULL);
    if(retval != UA_STATUSCODE_GOOD)
        DataValue_deleteMembers(dst, NULL);
    return retval;
}

/* DiagnosticInfo */
static void
DiagnosticInfo_deleteMembers(UA_DiagnosticInfo *p, const UA_DataType *_) {
    String_deleteMembers(&p->additionalInfo, NULL);
    if(p->hasInnerDiagnosticInfo && p->innerDiagnosticInfo) {
        DiagnosticInfo_deleteMembers(p->innerDiagnosticInfo, NULL);
        UA_free(p->innerDiagnosticInfo);
    }
}

static UA_StatusCode
DiagnosticInfo_copy(UA_DiagnosticInfo const *src, UA_DiagnosticInfo *dst,
                    const UA_DataType *_) {
    memcpy(dst, src, sizeof(UA_DiagnosticInfo));
    UA_String_init(&dst->additionalInfo);
    dst->innerDiagnosticInfo = NULL;
    UA_StatusCode retval = UA_STATUSCODE_GOOD;
    if(src->hasAdditionalInfo)
       retval = UA_String_copy(&src->additionalInfo, &dst->additionalInfo);
    if(src->hasInnerDiagnosticInfo && src->innerDiagnosticInfo) {
        dst->innerDiagnosticInfo = (UA_DiagnosticInfo*)UA_malloc(sizeof(UA_DiagnosticInfo));
        if(dst->innerDiagnosticInfo) {
            retval |= DiagnosticInfo_copy(src->innerDiagnosticInfo,
                                          dst->innerDiagnosticInfo, NULL);
            dst->hasInnerDiagnosticInfo = true;
        } else {
            dst->hasInnerDiagnosticInfo = false;
            retval |= UA_STATUSCODE_BADOUTOFMEMORY;
        }
    }
    return retval;
}

/********************/
/* Structured Types */
/********************/

void *
UA_new(const UA_DataType *type) {
    void *p = UA_calloc(1, type->memSize);
    return p;
}

static UA_StatusCode
copyByte(const u8 *src, u8 *dst, const UA_DataType *_) {
    *dst = *src;
    return UA_STATUSCODE_GOOD;
}

static UA_StatusCode
copy2Byte(const u16 *src, u16 *dst, const UA_DataType *_) {
    *dst = *src;
    return UA_STATUSCODE_GOOD;
}

static UA_StatusCode
copy4Byte(const u32 *src, u32 *dst, const UA_DataType *_) {
    *dst = *src;
    return UA_STATUSCODE_GOOD;
}

static UA_StatusCode
copy8Byte(const u64 *src, u64 *dst, const UA_DataType *_) {
    *dst = *src;
    return UA_STATUSCODE_GOOD;
}

static UA_StatusCode
copyGuid(const UA_Guid *src, UA_Guid *dst, const UA_DataType *_) {
    *dst = *src;
    return UA_STATUSCODE_GOOD;
}

typedef UA_StatusCode
(*UA_copySignature)(const void *src, void *dst, const UA_DataType *type);

static const UA_copySignature copyJumpTable[UA_BUILTIN_TYPES_COUNT + 1] = {
    (UA_copySignature)copyByte, // Boolean
    (UA_copySignature)copyByte, // SByte
    (UA_copySignature)copyByte, // Byte
    (UA_copySignature)copy2Byte, // Int16
    (UA_copySignature)copy2Byte, // UInt16
    (UA_copySignature)copy4Byte, // Int32
    (UA_copySignature)copy4Byte, // UInt32
    (UA_copySignature)copy8Byte, // Int64
    (UA_copySignature)copy8Byte, // UInt64
    (UA_copySignature)copy4Byte, // Float
    (UA_copySignature)copy8Byte, // Double
    (UA_copySignature)copy_noInit, // String
    (UA_copySignature)copy8Byte, // DateTime
    (UA_copySignature)copyGuid, // Guid
    (UA_copySignature)copy_noInit, // ByteString
    (UA_copySignature)copy_noInit, // XmlElement
    (UA_copySignature)NodeId_copy,
    (UA_copySignature)ExpandedNodeId_copy,
    (UA_copySignature)copy4Byte, // StatusCode
    (UA_copySignature)copy_noInit, // QualifiedName
    (UA_copySignature)LocalizedText_copy, // LocalizedText
    (UA_copySignature)ExtensionObject_copy,
    (UA_copySignature)DataValue_copy,
    (UA_copySignature)Variant_copy,
    (UA_copySignature)DiagnosticInfo_copy,
    (UA_copySignature)copy_noInit // all others
};

static UA_StatusCode
copy_noInit(const void *src, void *dst, const UA_DataType *type) {
    UA_StatusCode retval = UA_STATUSCODE_GOOD;
    uintptr_t ptrs = (uintptr_t)src;
    uintptr_t ptrd = (uintptr_t)dst;
    u8 membersSize = type->membersSize;
    for(size_t i = 0; i < membersSize; ++i) {
        const UA_DataTypeMember *m= &type->members[i];
        const UA_DataType *typelists[2] = { UA_TYPES, &type[-type->typeIndex] };
        const UA_DataType *mt = &typelists[!m->namespaceZero][m->memberTypeIndex];
        if(!m->isArray) {
            ptrs += m->padding;
            ptrd += m->padding;
            size_t fi = mt->builtin ? mt->typeIndex : UA_BUILTIN_TYPES_COUNT;
            retval |= copyJumpTable[fi]((const void*)ptrs, (void*)ptrd, mt);
            ptrs += mt->memSize;
            ptrd += mt->memSize;
        } else {
            ptrs += m->padding;
            ptrd += m->padding;
            size_t *dst_size = (size_t*)ptrd;
            const size_t size = *((const size_t*)ptrs);
            ptrs += sizeof(size_t);
            ptrd += sizeof(size_t);
            retval |= UA_Array_copy(*(void* const*)ptrs, size, (void**)ptrd, mt);
            if(retval == UA_STATUSCODE_GOOD)
                *dst_size = size;
            else
                *dst_size = 0;
            ptrs += sizeof(void*);
            ptrd += sizeof(void*);
        }
    }
    return retval;
}

UA_StatusCode
UA_copy(const void *src, void *dst, const UA_DataType *type) {
    memset(dst, 0, type->memSize); /* init */
    UA_StatusCode retval = copy_noInit(src, dst, type);
    if(retval != UA_STATUSCODE_GOOD)
        UA_deleteMembers(dst, type);
    return retval;
}

static void nopDeleteMembers(void *p, const UA_DataType *type) { }

typedef void (*UA_deleteMembersSignature)(void *p, const UA_DataType *type);

static const
UA_deleteMembersSignature deleteMembersJumpTable[UA_BUILTIN_TYPES_COUNT + 1] = {
    (UA_deleteMembersSignature)nopDeleteMembers, // Boolean
    (UA_deleteMembersSignature)nopDeleteMembers, // SByte
    (UA_deleteMembersSignature)nopDeleteMembers, // Byte
    (UA_deleteMembersSignature)nopDeleteMembers, // Int16
    (UA_deleteMembersSignature)nopDeleteMembers, // UInt16
    (UA_deleteMembersSignature)nopDeleteMembers, // Int32
    (UA_deleteMembersSignature)nopDeleteMembers, // UInt32
    (UA_deleteMembersSignature)nopDeleteMembers, // Int64
    (UA_deleteMembersSignature)nopDeleteMembers, // UInt64
    (UA_deleteMembersSignature)nopDeleteMembers, // Float
    (UA_deleteMembersSignature)nopDeleteMembers, // Double
    (UA_deleteMembersSignature)String_deleteMembers, // String
    (UA_deleteMembersSignature)nopDeleteMembers, // DateTime
    (UA_deleteMembersSignature)nopDeleteMembers, // Guid
    (UA_deleteMembersSignature)String_deleteMembers, // ByteString
    (UA_deleteMembersSignature)String_deleteMembers, // XmlElement
    (UA_deleteMembersSignature)NodeId_deleteMembers,
    (UA_deleteMembersSignature)ExpandedNodeId_deleteMembers, // ExpandedNodeId
    (UA_deleteMembersSignature)nopDeleteMembers, // StatusCode
    (UA_deleteMembersSignature)deleteMembers_noInit, // QualifiedName
    (UA_deleteMembersSignature)LocalizedText_deleteMembers, // LocalizedText
    (UA_deleteMembersSignature)ExtensionObject_deleteMembers,
    (UA_deleteMembersSignature)DataValue_deleteMembers,
    (UA_deleteMembersSignature)Variant_deletemembers,
    (UA_deleteMembersSignature)DiagnosticInfo_deleteMembers,
    (UA_deleteMembersSignature)deleteMembers_noInit,
};

static void
deleteMembers_noInit(void *p, const UA_DataType *type) {
    uintptr_t ptr = (uintptr_t)p;
    u8 membersSize = type->membersSize;
    for(size_t i = 0; i < membersSize; ++i) {
        const UA_DataTypeMember *m= &type->members[i];
        const UA_DataType *typelists[2] = { UA_TYPES, &type[-type->typeIndex] };
        const UA_DataType *mt = &typelists[!m->namespaceZero][m->memberTypeIndex];
        if(!m->isArray) {
            ptr += m->padding;
            size_t fi = mt->builtin ? mt->typeIndex : UA_BUILTIN_TYPES_COUNT;
            deleteMembersJumpTable[fi]((void*)ptr, mt);
            ptr += mt->memSize;
        } else {
            ptr += m->padding;
            size_t length = *(size_t*)ptr;
            ptr += sizeof(size_t);
            UA_Array_delete(*(void**)ptr, length, mt);
            ptr += sizeof(void*);
        }
    }
}

void
UA_deleteMembers(void *p, const UA_DataType *type) {
    deleteMembers_noInit(p, type);
    memset(p, 0, type->memSize); /* init */
}

void
UA_delete(void *p, const UA_DataType *type) {
    deleteMembers_noInit(p, type);
    UA_free(p);
}

/******************/
/* Array Handling */
/******************/

void *
UA_Array_new(size_t size, const UA_DataType *type) {
    if(size > UA_INT32_MAX)
        return NULL;
    if(size == 0)
        return UA_EMPTY_ARRAY_SENTINEL;
    return UA_calloc(size, type->memSize);
}

UA_StatusCode
UA_Array_copy(const void *src, size_t size,
              void **dst, const UA_DataType *type) {
    if(size == 0) {
        if(src == NULL)
            *dst = NULL;
        else
            *dst= UA_EMPTY_ARRAY_SENTINEL;
        return UA_STATUSCODE_GOOD;
    }

    if(!type)
        return UA_STATUSCODE_BADINTERNALERROR;

    /* calloc, so we don't have to check retval in every iteration of copying */
    *dst = UA_calloc(size, type->memSize);
    if(!*dst)
        return UA_STATUSCODE_BADOUTOFMEMORY;

    if(type->pointerFree) {
        memcpy(*dst, src, type->memSize * size);
        return UA_STATUSCODE_GOOD;
    }

    uintptr_t ptrs = (uintptr_t)src;
    uintptr_t ptrd = (uintptr_t)*dst;
    UA_StatusCode retval = UA_STATUSCODE_GOOD;
    for(size_t i = 0; i < size; ++i) {
        retval |= UA_copy((void*)ptrs, (void*)ptrd, type);
        ptrs += type->memSize;
        ptrd += type->memSize;
    }
    if(retval != UA_STATUSCODE_GOOD) {
        UA_Array_delete(*dst, size, type);
        *dst = NULL;
    }
    return retval;
}

void
UA_Array_delete(void *p, size_t size, const UA_DataType *type) {
    if(!type->pointerFree) {
        uintptr_t ptr = (uintptr_t)p;
        for(size_t i = 0; i < size; ++i) {
            UA_deleteMembers((void*)ptr, type);
            ptr += type->memSize;
        }
    }
    UA_free((void*)((uintptr_t)p & ~(uintptr_t)UA_EMPTY_ARRAY_SENTINEL));
}<|MERGE_RESOLUTION|>--- conflicted
+++ resolved
@@ -467,15 +467,9 @@
 #endif
 
     /* Test the integrity of the source variant dimensions, make dimensions
-<<<<<<< HEAD
-       vector of one dimension if none defined */
+     * vector of one dimension if none defined */
     u32 arrayLength = (u32)v->arrayLength;
     const u32 *dims = &arrayLength;
-=======
-     * vector of one dimension if none defined */
-    UA_UInt32 arrayLength = (UA_UInt32)v->arrayLength;
-    const UA_UInt32 *dims = &arrayLength;
->>>>>>> a195388b
     size_t dims_count = 1;
     if(v->arrayDimensionsSize > 0) {
         size_t elements = 1;
@@ -495,7 +489,7 @@
      * the bounds of the array. The Server shall return a partial result if some
      * elements exist within the range. */
     size_t count = 1;
-    UA_UInt32 *realmax = UA_alloca(sizeof(UA_UInt32) * dims_count);
+    UA_UInt32 *realmax = (UA_UInt32*)UA_alloca(sizeof(UA_UInt32) * dims_count);
     if(range.dimensionsSize != dims_count)
         return UA_STATUSCODE_BADINDEXRANGENODATA;
     for(size_t i = 0; i < dims_count; ++i) {
