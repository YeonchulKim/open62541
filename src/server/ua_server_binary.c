--- conflicted
+++ resolved
@@ -146,131 +146,6 @@
     r->timestamp = UA_DateTime_now();
 }
 
-<<<<<<< HEAD
-/* The request/response are casted to the header (first element of their struct) */
-static void invoke_service(UA_Server *server, UA_SecureChannel *channel, UA_UInt32 requestId,
-                           UA_RequestHeader *request, const UA_DataType *responseType,
-                           void (*service)(UA_Server*, UA_Session*, void*, void*)) {
-    UA_ResponseHeader *response = UA_alloca(responseType->memSize);
-    UA_init(response, responseType);
-    init_response_header(request, response);
-    /* try to get the session from the securechannel first */
-    UA_Session *session = UA_SecureChannel_getSession(channel, &request->authenticationToken);
-#ifdef EXTENSION_STATELESS
-    if(request->authenticationToken.namespaceIndex == 0
-            && request->authenticationToken.identifierType == UA_NODEIDTYPE_NUMERIC
-            && request->authenticationToken.identifier.numeric == 0
-       && (responseType->typeIndex == UA_TYPES_READRESPONSE
-           || responseType->typeIndex == UA_TYPES_WRITERESPONSE
-           || responseType->typeIndex == UA_TYPES_BROWSERESPONSE)) {
-        session = &anonymousSession;
-        service(server, session, request, response);
-    } else {
-#endif
-    if(!session || session->channel != channel) {
-        response->serviceResult = UA_STATUSCODE_BADSESSIONIDINVALID;
-    } else if(session->activated == UA_FALSE) {
-        response->serviceResult = UA_STATUSCODE_BADSESSIONNOTACTIVATED;
-        /* /\* the session is invalidated FIXME: do this delayed*\/ */
-        /* UA_SessionManager_removeSession(&server->sessionManager, server, &request->authenticationToken); */
-    } else {
-        UA_Session_updateLifetime(session);
-        service(server, session, request, response);
-    }
-#ifdef EXTENSION_STATELESS
-    }
-#endif
-    UA_StatusCode retval = UA_SecureChannel_sendBinaryMessage(channel, requestId, response, responseType);
-    if(retval != UA_STATUSCODE_GOOD) {
-        if(retval == UA_STATUSCODE_BADENCODINGLIMITSEXCEEDED)
-            response->serviceResult = UA_STATUSCODE_BADRESPONSETOOLARGE;
-        else
-            response->serviceResult = retval;
-        UA_SecureChannel_sendBinaryMessage(channel, requestId, response, &UA_TYPES[UA_TYPES_SERVICEFAULT]);
-    }
-    UA_deleteMembers(response, responseType);
-}
-
-#define INVOKE_SERVICE(REQUEST, RESPONSETYPE) do {                      \
-        UA_##REQUEST##Request p;                                        \
-        if(UA_##REQUEST##Request_decodeBinary(msg, pos, &p))            \
-            return;                                                     \
-        invoke_service(server, clientChannel, sequenceHeader.requestId, \
-                       &p.requestHeader, &UA_TYPES[RESPONSETYPE],       \
-                       (void (*)(UA_Server*, UA_Session*, void*,void*))Service_##REQUEST); \
-        UA_##REQUEST##Request_deleteMembers(&p);                        \
-} while(0)
-
-static void processMSG(UA_Connection *connection, UA_Server *server, const UA_ByteString *msg, size_t *pos) {
-    /* Read in the securechannel */
-    UA_UInt32 secureChannelId;
-    UA_StatusCode retval = UA_UInt32_decodeBinary(msg, pos, &secureChannelId);
-    if(retval != UA_STATUSCODE_GOOD)
-        return;
-
-    /* the anonymous channel is used e.g. to allow getEndpoints without a channel */
-    UA_SecureChannel *clientChannel = connection->channel;
-    UA_SecureChannel anonymousChannel;
-    if(!clientChannel) {
-        UA_SecureChannel_init(&anonymousChannel);
-        anonymousChannel.connection = connection;
-        clientChannel = &anonymousChannel;
-    }
-
-    /* Read the security header */
-    UA_UInt32 tokenId = 0;
-    UA_SequenceHeader sequenceHeader;
-    retval = UA_UInt32_decodeBinary(msg, pos, &tokenId);
-    retval |= UA_SequenceHeader_decodeBinary(msg, pos, &sequenceHeader);
-    if(retval != UA_STATUSCODE_GOOD)
-        return;
-
-#ifndef EXTENSION_STATELESS
-    if(tokenId == 0) // 0 is invalid
-        return;
-#endif
-
-    if(clientChannel != &anonymousChannel && tokenId != clientChannel->securityToken.tokenId) {
-        if(tokenId != clientChannel->nextSecurityToken.tokenId) {
-            /* close the securechannel but keep the connection open */
-            UA_LOG_INFO(server->logger, UA_LOGCATEGORY_SECURECHANNEL,
-                        "Request with a wrong security token. Closing the SecureChannel %i.",
-                        clientChannel->securityToken.channelId);
-            Service_CloseSecureChannel(server, clientChannel->securityToken.channelId);
-            return;
-        }
-        UA_SecureChannel_revolveTokens(clientChannel);
-    }
-
-    /* Read the request type */
-    UA_NodeId requestType;
-    if(UA_NodeId_decodeBinary(msg, pos, &requestType) != UA_STATUSCODE_GOOD)
-        return;
-    if(requestType.identifierType != UA_NODEIDTYPE_NUMERIC) {
-        UA_NodeId_deleteMembers(&requestType);
-        return;
-    }
-
-    switch(requestType.identifier.numeric - UA_ENCODINGOFFSET_BINARY) {
-    case UA_NS0ID_GETENDPOINTSREQUEST: {
-        if(clientChannel == &anonymousChannel)
-            UA_LOG_DEBUG(server->logger, UA_LOGCATEGORY_NETWORK, "Processing GetEndpointsRequest on Connection %i",
-                         connection->sockfd);
-        else
-            UA_LOG_DEBUG(server->logger, UA_LOGCATEGORY_SECURECHANNEL, "Processing GetEndpointsRequest on SecureChannel %i",
-                         clientChannel->securityToken.channelId);
-        UA_GetEndpointsRequest p;
-        UA_GetEndpointsResponse r;
-        if(UA_GetEndpointsRequest_decodeBinary(msg, pos, &p))
-            return;
-        UA_GetEndpointsResponse_init(&r);
-        init_response_header(&p.requestHeader, &r.responseHeader);
-        Service_GetEndpoints(server, &p, &r);
-        UA_GetEndpointsRequest_deleteMembers(&p);
-        UA_SecureChannel_sendBinaryMessage(clientChannel, sequenceHeader.requestId, &r,
-                                           &UA_TYPES[UA_TYPES_GETENDPOINTSRESPONSE]);
-        UA_GetEndpointsResponse_deleteMembers(&r);
-=======
 static void
 getServicePointers(UA_UInt32 requestTypeId, const UA_DataType **requestType,
                    const UA_DataType **responseType, UA_Service *service) {
@@ -279,7 +154,6 @@
         *service = (UA_Service)Service_GetEndpoints;
         *requestType = &UA_TYPES[UA_TYPES_GETENDPOINTSREQUEST];
         *responseType = &UA_TYPES[UA_TYPES_GETENDPOINTSRESPONSE];
->>>>>>> 23980d29
         break;
     case UA_NS0ID_FINDSERVERSREQUEST:
         *service = (UA_Service)Service_FindServers;
@@ -349,7 +223,9 @@
         *responseType = &UA_TYPES[UA_TYPES_PUBLISHRESPONSE];
         break;
     case UA_NS0ID_REPUBLISHREQUEST:
-        INVOKE_SERVICE(Republish, UA_TYPES_REPUBLISHRESPONSE);
+        *service = (UA_Service)Service_Republish;
+        *requestType = &UA_TYPES[UA_TYPES_REPUBLISHREQUEST];
+        *responseType = &UA_TYPES[UA_TYPES_REPUBLISHRESPONSE];
         break;
     case UA_NS0ID_MODIFYSUBSCRIPTIONREQUEST:
         *service = (UA_Service)Service_ModifySubscription;
@@ -358,18 +234,18 @@
         break;
     case UA_NS0ID_DELETESUBSCRIPTIONSREQUEST:
         *service = (UA_Service)Service_DeleteSubscriptions;
-        *requestType = &UA_TYPES[UA_TYPES_DELETESUBSCRIPTIONREQUEST];
-        *responseType = &UA_TYPES[UA_TYPES_DELETESUBSCRIPTIONRESPONSE];
+        *requestType = &UA_TYPES[UA_TYPES_DELETESUBSCRIPTIONSREQUEST];
+        *responseType = &UA_TYPES[UA_TYPES_DELETESUBSCRIPTIONSRESPONSE];
         break;
     case UA_NS0ID_CREATEMONITOREDITEMSREQUEST:
         *service = (UA_Service)Service_CreateMonitoredItems;
-        *requestType = &UA_TYPES[UA_TYPES_CREATEMONITOREDITEMREQUEST];
-        *responseType = &UA_TYPES[UA_TYPES_CREATEMONITOREDITEMRESPONSE];
+        *requestType = &UA_TYPES[UA_TYPES_CREATEMONITOREDITEMSREQUEST];
+        *responseType = &UA_TYPES[UA_TYPES_CREATEMONITOREDITEMSRESPONSE];
         break;
     case UA_NS0ID_DELETEMONITOREDITEMSREQUEST:
         *service = (UA_Service)Service_DeleteMonitoredItems;
-        *requestType = &UA_TYPES[UA_TYPES_DELETEMONITOREDITEMREQUEST];
-        *responseType = &UA_TYPES[UA_TYPES_DELETEMONITOREDITEMRESPONSE];
+        *requestType = &UA_TYPES[UA_TYPES_DELETEMONITOREDITEMSREQUEST];
+        *responseType = &UA_TYPES[UA_TYPES_DELETEMONITOREDITEMSRESPONSE];
         break;
 #endif
 
