#ifndef OPCUA_TRANSPORT_BINARY_H_
#define OPCUA_TRANSPORT_BINARY_H_
#include <stdio.h>

#include "opcua.h"
<<<<<<< HEAD
#include "ua_transport_binary.h"
#include "ua_transport_connection.h"


/* Transport Layer Connection */
//struct TL_Connection_T; // forward declaration

//typedef UA_Int32 (*TL_Writer)(struct TL_Connection_T* connection, const UA_ByteString** gather_bufs, UA_Int32 gather_len); // send mutiple buffer concatenated into one msg (zero copy)
/*
typedef struct TL_Connection_T {
=======

//transport errors begin at 1000
#define UA_ERROR_MULTIPLE_HEL 1000
#define UA_ERROR_RCV_ERROR 1001

//variables which belong to layer
#define TL_SERVER_PROTOCOL_VERSION  0
#define TL_SERVER_MAX_CHUNK_COUNT 1
#define TL_SERVER_MAX_MESSAGE_SIZE  8192

typedef struct TL_Buffer {
	UA_UInt32 protocolVersion;
	UA_UInt32 sendBufferSize;
	UA_UInt32 recvBufferSize;
	UA_UInt32 maxMessageSize;
	UA_UInt32 maxChunkCount;
} TL_Buffer;

/* Transport Layer Connection */
struct TL_Connection; // forward declaration
typedef UA_Int32 (*TL_Writer)(struct TL_Connection* connection, const UA_ByteString** gather_bufs, UA_Int32 gather_len); // send mutiple buffer concatenated into one msg (zero copy)

typedef struct TL_Connection {
>>>>>>> b7939946
	UA_Int32 connectionHandle;
	UA_UInt32 connectionState;
	TL_Buffer localConf;
	TL_Buffer remoteConf;
	TL_Writer writerCallback;
	UA_String localEndpointUrl;
	UA_String remoteEndpointUrl;
	struct SL_Channel* secureChannel;
} TL_Connection;
*/

UA_Int32 TL_Send(UA_TL_Connection1 connection, const UA_ByteString** gather_buf, UA_UInt32 gather_len);
UA_Int32 TL_Process(UA_TL_Connection1 connection, const UA_ByteString* msg);

#endif /* OPCUA_TRANSPORT_BINARY_H_ */<|MERGE_RESOLUTION|>--- conflicted
+++ resolved
@@ -3,18 +3,8 @@
 #include <stdio.h>
 
 #include "opcua.h"
-<<<<<<< HEAD
 #include "ua_transport_binary.h"
 #include "ua_transport_connection.h"
-
-
-/* Transport Layer Connection */
-//struct TL_Connection_T; // forward declaration
-
-//typedef UA_Int32 (*TL_Writer)(struct TL_Connection_T* connection, const UA_ByteString** gather_bufs, UA_Int32 gather_len); // send mutiple buffer concatenated into one msg (zero copy)
-/*
-typedef struct TL_Connection_T {
-=======
 
 //transport errors begin at 1000
 #define UA_ERROR_MULTIPLE_HEL 1000
@@ -25,20 +15,13 @@
 #define TL_SERVER_MAX_CHUNK_COUNT 1
 #define TL_SERVER_MAX_MESSAGE_SIZE  8192
 
-typedef struct TL_Buffer {
-	UA_UInt32 protocolVersion;
-	UA_UInt32 sendBufferSize;
-	UA_UInt32 recvBufferSize;
-	UA_UInt32 maxMessageSize;
-	UA_UInt32 maxChunkCount;
-} TL_Buffer;
 
 /* Transport Layer Connection */
-struct TL_Connection; // forward declaration
-typedef UA_Int32 (*TL_Writer)(struct TL_Connection* connection, const UA_ByteString** gather_bufs, UA_Int32 gather_len); // send mutiple buffer concatenated into one msg (zero copy)
+//struct TL_Connection_T; // forward declaration
 
-typedef struct TL_Connection {
->>>>>>> b7939946
+//typedef UA_Int32 (*TL_Writer)(struct TL_Connection_T* connection, const UA_ByteString** gather_bufs, UA_Int32 gather_len); // send mutiple buffer concatenated into one msg (zero copy)
+/*
+typedef struct TL_Connection_T {
 	UA_Int32 connectionHandle;
 	UA_UInt32 connectionState;
 	TL_Buffer localConf;
@@ -46,7 +29,7 @@
 	TL_Writer writerCallback;
 	UA_String localEndpointUrl;
 	UA_String remoteEndpointUrl;
-	struct SL_Channel* secureChannel;
+	struct SL_Channel_T* secureChannel;
 } TL_Connection;
 */
 
